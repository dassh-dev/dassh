--- conflicted
+++ resolved
@@ -14,11 +14,7 @@
 # permissions and limitations under the License.
 ########################################################################
 """
-<<<<<<< HEAD
-date: 2021-10-18
-=======
 date: 2021-11-02
->>>>>>> d1f90e86
 author: matz
 Methods to plot DASSH objects (such as hexagonal fuel assemblies and
 the pins and subchannels that comprise them).
