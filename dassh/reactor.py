--- conflicted
+++ resolved
@@ -14,11 +14,7 @@
 # permissions and limitations under the License.
 ########################################################################
 """
-<<<<<<< HEAD
-date: 2021-10-22
-=======
 date: 2021-11-02
->>>>>>> d1f90e86
 author: matz
 Object to hold and control DASSH components and execute simulations
 """
