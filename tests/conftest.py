--- conflicted
+++ resolved
@@ -14,11 +14,7 @@
 # permissions and limitations under the License.
 ########################################################################
 """
-<<<<<<< HEAD
-date: 2022-12-07
-=======
 date: 2023-01-05
->>>>>>> c8d4eb4c
 author: matz
 Pytest fixtures and related test utilities for the whole shebang
 """
